name = "SMLMData"
uuid = "5488f106-40b8-4660-84c5-84a168990d1b"
authors = ["klidke@unm.edu"]
version = "0.1.0"

[deps]
CSV = "336ed68f-0bac-5ca0-87d4-7b16caf5d00b"
DataFrames = "a93c6f00-e57d-5684-b7b6-d8193f3e46c0"
Distributions = "31c24e10-a181-5473-b8eb-7969acd0382f"
Images = "916415d5-f1e6-5110-898d-aaa5f9f070e0"
MAT = "23992714-dd62-5051-b70f-ba57cb901cac"
StatsBase = "2913bbd2-ae8a-5f71-8c99-4fb6c76f3a91"

[compat]
<<<<<<< HEAD
CSV = "0.9, 0.10"
=======
CSV = "0.9"
>>>>>>> e11b522e
DataFrames = "1"
Distributions = "0.25"
Images = "0.25"
MAT = "0.10"
<<<<<<< HEAD
PlotlyJS = "0.18"
=======
>>>>>>> e11b522e
StatsBase = "0.33"
julia = "1.6"

[extras]
Test = "8dfed614-e22c-5e08-85e1-65c5234f0b40"

[targets]
test = ["Test"]<|MERGE_RESOLUTION|>--- conflicted
+++ resolved
@@ -12,19 +12,12 @@
 StatsBase = "2913bbd2-ae8a-5f71-8c99-4fb6c76f3a91"
 
 [compat]
-<<<<<<< HEAD
-CSV = "0.9, 0.10"
-=======
-CSV = "0.9"
->>>>>>> e11b522e
+CSV = "0.10"
 DataFrames = "1"
 Distributions = "0.25"
 Images = "0.25"
 MAT = "0.10"
-<<<<<<< HEAD
 PlotlyJS = "0.18"
-=======
->>>>>>> e11b522e
 StatsBase = "0.33"
 julia = "1.6"
 
