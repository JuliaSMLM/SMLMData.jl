name = "SMLMData"
uuid = "5488f106-40b8-4660-84c5-84a168990d1b"
authors = ["klidke@unm.edu"]
version = "0.1.0"

[deps]
CSV = "336ed68f-0bac-5ca0-87d4-7b16caf5d00b"
DataFrames = "a93c6f00-e57d-5684-b7b6-d8193f3e46c0"
Distributions = "31c24e10-a181-5473-b8eb-7969acd0382f"
Images = "916415d5-f1e6-5110-898d-aaa5f9f070e0"
MAT = "23992714-dd62-5051-b70f-ba57cb901cac"
PlotlyJS = "f0f68f2c-4968-5e81-91da-67840de0976a"
SMLMSim = "5a0a87e4-02d4-41f5-bf26-b8c94c784a04"
StatsBase = "2913bbd2-ae8a-5f71-8c99-4fb6c76f3a91"

[compat]
<<<<<<< HEAD
MAT = "0.10"
=======
CSV = "0.9"
DataFrames = "1"
Distributions = "0.25"
StatsBase = "0.33"
>>>>>>> cfb5ffb6
julia = "1.6"

[extras]
Test = "8dfed614-e22c-5e08-85e1-65c5234f0b40"

[targets]
test = ["Test"]<|MERGE_RESOLUTION|>--- conflicted
+++ resolved
@@ -14,14 +14,11 @@
 StatsBase = "2913bbd2-ae8a-5f71-8c99-4fb6c76f3a91"
 
 [compat]
-<<<<<<< HEAD
 MAT = "0.10"
-=======
 CSV = "0.9"
 DataFrames = "1"
 Distributions = "0.25"
 StatsBase = "0.33"
->>>>>>> cfb5ffb6
 julia = "1.6"
 
 [extras]
